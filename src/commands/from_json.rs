use crate::object::base::OF64;
use crate::object::{DataDescriptor, Dictionary, Primitive, Value};
use crate::prelude::*;

fn convert_json_value_to_nu_value(v: &serde_hjson::Value) -> Value {
    match v {
        serde_hjson::Value::Null => Value::Primitive(Primitive::String(String::from(""))),
        serde_hjson::Value::Bool(b) => Value::Primitive(Primitive::Boolean(*b)),
        serde_hjson::Value::F64(n) => Value::Primitive(Primitive::Float(OF64::from(*n))),
        serde_hjson::Value::U64(n) => Value::Primitive(Primitive::Int(*n as i64)),
        serde_hjson::Value::I64(n) => Value::Primitive(Primitive::Int(*n as i64)),
        serde_hjson::Value::String(s) => Value::Primitive(Primitive::String(String::from(s))),
        serde_hjson::Value::Array(a) => Value::List(
            a.iter()
                .map(|x| convert_json_value_to_nu_value(x))
                .collect(),
        ),
        serde_hjson::Value::Object(o) => {
            let mut collected = Dictionary::default();
            for (k, v) in o.iter() {
                collected.add(
                    DataDescriptor::from(k.clone()),
                    convert_json_value_to_nu_value(v),
                );
            }
            Value::Object(collected)
        }
    }
}

pub fn from_json_string_to_value(s: String) -> serde_hjson::Result<Value> {
    let v: serde_hjson::Value = serde_hjson::from_str(&s)?;
    Ok(convert_json_value_to_nu_value(&v))
}

pub fn from_json(args: CommandArgs) -> Result<OutputStream, ShellError> {
    let out = args.input;
    let span = args.name_span;
    Ok(out
<<<<<<< HEAD
        .map(move |a| match a {
            Value::Primitive(Primitive::String(s)) => match from_json_string_to_value(s) {
                Ok(x) => ReturnValue::Value(x),
                Err(_) => {
                    ReturnValue::Value(Value::Error(Box::new(ShellError::maybe_labeled_error(
                        "Could not parse as JSON",
                        "piped data failed JSON parse",
                        span,
                    ))))
                }
            },
            _ => ReturnValue::Value(Value::Error(Box::new(ShellError::maybe_labeled_error(
                "Expected string values from pipeline",
                "expects strings from pipeline",
                span,
            )))),
=======
        .map(|a| match a {
            Value::Primitive(Primitive::String(s)) => {
                ReturnValue::Value(from_json_string_to_value(s.to_string()))
            }
            _ => ReturnValue::Value(Value::Primitive(Primitive::String(String::from("")))),
>>>>>>> 4036bf1f
        })
        .boxed())
}<|MERGE_RESOLUTION|>--- conflicted
+++ resolved
@@ -37,7 +37,6 @@
     let out = args.input;
     let span = args.name_span;
     Ok(out
-<<<<<<< HEAD
         .map(move |a| match a {
             Value::Primitive(Primitive::String(s)) => match from_json_string_to_value(s) {
                 Ok(x) => ReturnValue::Value(x),
@@ -54,13 +53,6 @@
                 "expects strings from pipeline",
                 span,
             )))),
-=======
-        .map(|a| match a {
-            Value::Primitive(Primitive::String(s)) => {
-                ReturnValue::Value(from_json_string_to_value(s.to_string()))
-            }
-            _ => ReturnValue::Value(Value::Primitive(Primitive::String(String::from("")))),
->>>>>>> 4036bf1f
         })
         .boxed())
 }